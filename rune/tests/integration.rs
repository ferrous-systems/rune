--- conflicted
+++ resolved
@@ -83,7 +83,7 @@
 }
 
 #[test]
-fn yes_microspeech() {
+fn up_microspeech() {
     let microspeech_dir = microspeech_dir();
     let runefile = microspeech_dir.join("Runefile");
     let build_dir = TempDir::new().unwrap();
@@ -110,16 +110,12 @@
         .success()
         .code(0)
         .stderr(predicates::str::contains(
-<<<<<<< HEAD
-            r#"Serial: {"type_name":"&str","channel":2,"string":"up"}"#,
-=======
-            r#"Serial: {"type_name":"&str","channel":2,"elements":["yes"],"dimensions":[1]}"#,
->>>>>>> 1ebd1d43
+            r#"Serial: {"type_name":"&str","channel":2,"elements":["up"],"dimensions":[1]}"#,
         ));
 }
 
 #[test]
-fn no_microspeech() {
+fn down_microspeech() {
     let microspeech_dir = microspeech_dir();
     let runefile = microspeech_dir.join("Runefile");
     let build_dir = TempDir::new().unwrap();
@@ -146,11 +142,7 @@
         .success()
         .code(0)
         .stderr(predicates::str::contains(
-<<<<<<< HEAD
-            r#"Serial: {"type_name":"&str","channel":2,"string":"down"}"#,
-=======
-            r#"Serial: {"type_name":"&str","channel":2,"elements":["no"],"dimensions":[1]}"#,
->>>>>>> 1ebd1d43
+            r#"Serial: {"type_name":"&str","channel":2,"elements":["down"],"dimensions":[1]}"#,
         ));
 }
 
